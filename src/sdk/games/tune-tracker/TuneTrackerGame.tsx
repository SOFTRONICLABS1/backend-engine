// TuneTrackerGame.tsx
import React, { useCallback, useEffect, useMemo, useRef, useState } from "react"
import { View, useWindowDimensions, Text, TouchableOpacity, StyleSheet, Animated } from "react-native"
import { Canvas, Path, Skia, vec, Line, Fill, Rect } from "@shopify/react-native-skia"
import { Ionicons } from "@expo/vector-icons"
import { useNavigation, useRoute } from "@react-navigation/native"

import { Audio } from "expo-av"
import { encode as btoa } from "base-64"

import { useGlobalPitchDetection } from "@/hooks/useGlobalPitchDetection"
import { useGameScreenMicrophone } from "@/hooks/useGameScreenMicrophone"
import { useUiStore } from "@/stores/uiStore"
import RequireMicAccess from "@/components/RequireMicAccess"
import { GuitarHarmonics } from "@/utils/GuitarHarmonics"
import { NOTE_FREQUENCIES } from "@/utils/noteParser"
import DSPModule from "@/../specs/NativeDSPModule"
import { handleGameExit } from "@/utils/gameNavigation"
import { calculateNoteAccuracy, calculateOverallAccuracy } from "@/utils/pitchAccuracy"
import { GameMenu, GameOverScreen, type Difficulty, type BPM, type GameStats } from '../shared/components'
import GameState from "../../../services/GameState"
import GameScore from "../../../services/GameScore"

// ---------- constants ----------
const PIXELS_PER_SECOND = 60
const PIXELS_PER_MS = PIXELS_PER_SECOND / 1000
const MAX_PITCH_POINTS = 100
const POINT_LIFETIME_MS = 8000
const START_OFFSET_MS = 600
const VISIBLE_MARGIN_PX = 800
const MIN_NOTE_MS = 20 // minimum note duration to avoid zero-width segments

// Noise reduction parameters (from Tuneo)
const MIN_FREQ = 60
const MAX_FREQ = 6000
const MAX_PITCH_DEV = 0.2
const THRESHOLD_DEFAULT = 0.15
const THRESHOLD_NOISY = 0.6
const RMS_GAP = 1.1
const ENABLE_FILTER = true

// Difficulty settings for frequency tolerance (for green color indication)
const DIFFICULTY_TOLERANCE = {
  easy: 10,    // ±10Hz tolerance for green color
  medium: 7,   // ±7Hz tolerance for green color  
  hard: 4      // ±4Hz tolerance for green color
}

// Enhanced tolerance states with colors
const getToleranceState = (diff: number, tolerance: number) => {
  if (diff <= tolerance) return 'perfect' // Within green tolerance
  if (diff <= tolerance * 1.5) return 'close' // Close but not green
  if (diff <= tolerance * 2.5) return 'fair' // Getting warmer
  return 'poor' // Far off
}

const TOLERANCE_COLORS = {
  perfect: { bg: 'rgba(34, 197, 94, 0.95)', border: '#22C55E', text: '#000', glow: '#22C55E' },
  close: { bg: 'rgba(251, 191, 36, 0.9)', border: '#FBBF24', text: '#000', glow: '#FBBF24' },
  fair: { bg: 'rgba(249, 115, 22, 0.9)', border: '#F97316', text: '#FFF', glow: '#F97316' },
  poor: { bg: 'rgba(239, 68, 68, 0.9)', border: '#EF4444', text: '#FFF', glow: '#EF4444' }
}

// Difficulty settings for accuracy calculation (wider tolerance for accuracy scoring)
const ACCURACY_TOLERANCE = {
  easy: 20,    // ±20Hz for accuracy calculation
  medium: 15,  // ±15Hz for accuracy calculation
  hard: 8      // ±8Hz for accuracy calculation
}

const PIANO_NOTES = [
  "C6","B5","A#5","A5","G#5","G5","F#5","F5","E5","D#5","D5","C#5","C5",
  "B4","A#4","A4","G#4","G4","F#4","F4","E4","D#4","D4","C#4","C4",
  "B3","A#3","A3","G#3","G3","F#3","F3","E3","D#3","D3","C#3","C3",
  "B2","A#2","A2","G#2","G2","F#2","F2","E2","D#2","D2","C#2","C2"
]

const NOTE_FREQUENCIES_MAP = NOTE_FREQUENCIES

// ---------- helper: wav tone generator for fallback ----------
function generateToneWavDataUri(frequency: number, durationMs: number, sampleRate = 44100, volume = 0.5) {
  const durationSeconds = Math.max(0.03, durationMs / 1000)
  const totalSamples = Math.floor(sampleRate * durationSeconds)
  const numChannels = 1
  const bytesPerSample = 2
  const blockAlign = numChannels * bytesPerSample
  const byteRate = sampleRate * blockAlign
  const dataSize = totalSamples * blockAlign
  const buffer = new ArrayBuffer(44 + dataSize)
  const view = new DataView(buffer)
  let offset = 0
  function writeString(s: string) { for (let i = 0; i < s.length; i++) view.setUint8(offset++, s.charCodeAt(i)) }

  writeString("RIFF")
  view.setUint32(offset, 36 + dataSize, true); offset += 4
  writeString("WAVE")
  writeString("fmt ")
  view.setUint32(offset, 16, true); offset += 4
  view.setUint16(offset, 1, true); offset += 2
  view.setUint16(offset, numChannels, true); offset += 2
  view.setUint32(offset, sampleRate, true); offset += 4
  view.setUint32(offset, byteRate, true); offset += 4
  view.setUint16(offset, blockAlign, true); offset += 2
  view.setUint16(offset, bytesPerSample * 8, true); offset += 2
  writeString("data")
  view.setUint32(offset, dataSize, true); offset += 4

  for (let i = 0; i < totalSamples; i++) {
    const t = i / sampleRate
    const s1 = Math.sin(2 * Math.PI * frequency * t)
    const s2 = 0.35 * Math.sin(2 * Math.PI * frequency * 2 * t)
    const s3 = 0.12 * Math.sin(2 * Math.PI * frequency * 3 * t)
    let sample = (s1 + s2 + s3) * (volume * 0.9)
    const attack = Math.min(0.02, durationSeconds * 0.2)
    const release = Math.min(0.03, durationSeconds * 0.25)
    let amp = 1.0
    if (t < attack) amp = t / attack
    else if (t > durationSeconds - release) amp = Math.max(0, (durationSeconds - t) / release)
    sample *= amp
    const intSample = Math.max(-1, Math.min(1, sample)) * 0x7FFF
    view.setInt16(offset, Math.floor(intSample), true)
    offset += 2
  }

  const bytes = new Uint8Array(buffer)
  let binary = ""
  const chunkSize = 0x8000
  for (let i = 0; i < bytes.length; i += chunkSize) {
    const chunk = bytes.subarray(i, i + chunkSize)
    binary += String.fromCharCode.apply(null, Array.prototype.slice.call(chunk))
  }
  const base64 = btoa(binary)
  return `data:audio/wav;base64,${base64}`
}

// ---------- component ----------
interface TuneTrackerGameProps {
  notes?: any;
}

export const TuneTrackerGame = ({ notes }: TuneTrackerGameProps) => {
  const { width, height } = useWindowDimensions()
  const navigation = useNavigation()
  const route = useRoute()
  
  // Get game params from route (payload contains gameId, contentId, etc.)
  const { payload } = route.params as any || {}
  
  // Extract gameId and contentId from payload
  const gameId = payload?.gameId
  const contentId = payload?.contentId
  
  // Use payload notes if available, otherwise use props
  const gameNotes = payload?.notes || notes

  // GameState management
  const gameStateRef = useRef<GameState | null>(null)
  
  // Initialize GameState (without start time - that's set when game actually starts)
  const initializeGameState = useCallback(() => {
    const gameState = new GameState()
    gameState.setGameId(gameId || 'tune-tracker-default')
    gameState.setContentId(contentId || 'default-content')
    gameState.setGameType('tune-tracker')
    gameStateRef.current = gameState
    
    console.log('🎮 TuneTracker: GameState initialized', {
      gameId: gameState.getGameId(),
      contentId: gameState.getContentId()
    })
  }, [gameId, contentId])

  // Submit game score
  const submitGameScore = useCallback(async () => {
    if (!gameStateRef.current) {
      console.warn('🎮 TuneTracker: No GameState found, skipping score submission')
      return
    }

    try {
      // Update final game state (end time is set by caller before calling this)
      const gameState = gameStateRef.current
      gameState.setScore(score)
      gameState.setNumberOfCycles(completedCycles)
      gameState.setAccuracy(getOverallAccuracy() || 0)
      gameState.setLevelConfig({
        level: difficulty,
        bpm: bpm
      })

      console.log('🎮 TuneTracker: Submitting score...', {
        score,
        accuracy: getOverallAccuracy(),
        cycles: completedCycles,
        difficulty,
        bpm,
        gameId: gameState.getGameId(),
        contentId: gameState.getContentId(),
        startTime: gameState.getStartTime(),
        endTime: gameState.getEndTime(),
        levelConfig: gameState.getLevelConfig()
      })

      // Create and submit GameScore
      const gameScore = await GameScore.create(gameState)
      const result = await gameScore.submitToAPI()
      
      if (result.success) {
        console.log('✅ TuneTracker: Score submitted successfully')
      } else {
        console.error('❌ TuneTracker: Score submission failed:', result.error)
      }
      
      return result
    } catch (error) {
      console.error('❌ TuneTracker: Error submitting score:', error)
      return { success: false, error: error.message }
    }
  }, [score, completedCycles, getOverallAccuracy, difficulty, bpm])

  // microphone access via game screen hook
  const gameScreenMicrophone = useGameScreenMicrophone()
  
  // pitch detection data
  const {
    audioBuffer,
    sampleRate,
    bufferId,
  } = useGlobalPitchDetection()
  
  const isActive = gameScreenMicrophone.isActive
  const micAccess = gameScreenMicrophone.micAccess

  // stores
  const idQ = useUiStore((s) => s.idHistory)
  const pitchQ = useUiStore((s) => s.pitchHistory)
  const rmsQ = useUiStore((s) => s.rmsHistory)
  const addPitch = useUiStore((s) => s.addPitch)
  const addRMS = useUiStore((s) => s.addRMS)
  const addId = useUiStore((s) => s.addId)

  // state
  const [gameState, setGameState] = useState<'menu' | 'playing' | 'paused' | 'gameOver'>('menu')
  const [isRecording, setIsRecording] = useState(false)
  const [isPaused, setIsPaused] = useState(false)
  const [pitch, setPitch] = useState(-1)
  const [score, setScore] = useState(0)
  const [completedCycles, setCompletedCycles] = useState(0)
  const [noteAccuracies, setNoteAccuracies] = useState<number[]>([])
  const [cycleAccuracies, setCycleAccuracies] = useState<number[]>([])
  
  // Note and cycle tracking
  const [completedNotes, setCompletedNotes] = useState<Set<string>>(new Set())
  const [currentNoteInTolerance, setCurrentNoteInTolerance] = useState<string | null>(null)
  const toleranceStartTime = useRef<number | null>(null)
  
  // Visual feedback animations
  // const noteCompletionAnim = useRef(new Animated.Value(0)).current
  // const toleranceGlowAnim = useRef(new Animated.Value(0)).current
  const [recentlyCompletedNote, setRecentlyCompletedNote] = useState<string | null>(null)

  
  
  // Falling sparkles when voice is in range
  // const [fallingSparkles, setFallingSparkles] = useState<{
  //   id: string
  //   x: number
  //   y: number
  //   opacity: Animated.Value
  //   animatedY?: Animated.Value
  //   color: string
  //   size: number
  //   createdAt: number
  // }[]>([])
  

  // Note completion based on note width/duration from payload
  const getRequiredToleranceTime = useCallback((noteId: string): number => {
    // Find the segment for this unique noteId to get its duration
    const segment = targetSegments.find(seg => seg.noteId === noteId)
    if (!segment || !segment.duration) return 500 // fallback
    
    // Require singing for a percentage of the note's duration
    // For example: 60% of the note's duration
    const completionPercentage = 0.6
    return Math.max(200, segment.duration * completionPercentage) // minimum 200ms
  }, [targetSegments])

  
  // Accuracy sampling for FlappyBird-style calculation
  const accuracySamples = useRef<{frequency: number, timestamp: number}[]>([])
  const currentNoteForAccuracy = useRef<string | null>(null)
  
  // Settings
  const [difficulty, setDifficulty] = useState<Difficulty>('easy')
  const [bpm, setBpm] = useState<BPM>(60)

  // viewport / plotting
  const [viewportCenterFreq, setViewportCenterFreq] = useState<number>(440)
  const [targetCenterFreq, setTargetCenterFreq] = useState<number>(440)
  const VIEWPORT_SEMITONES = 24
  const TRANSITION_SPEED = 0.1
  const SLIDING_STEP_HZ = 80
  const STABILITY_FRAMES = 5
  const pitchStabilityBuffer = useRef<number[]>([])
  const [activeNoteIndex, setActiveNoteIndex] = useState<number>(-1)

  // pitch points
  const [pitchPoints, setPitchPoints] = useState<{ timestamp:number; frequency:number }[]>([])
  const prevPitch = useRef<number>(0)
  const lastValidPitch = useRef<number>(0)

  // target segments (square waveform)
  // each segment: { startMs, endMs, frequency, pitch, noteId }
  const [targetSegments, setTargetSegments] = useState<any[]>([])
  const cycleTemplateRef = useRef<{ segments: any[], cycleDuration:number } | null>(null)
  const appendControllerRef = useRef<{ nextStartMs:number | null, running:boolean }>({ nextStartMs: null, running: false })

  const startTimeRef = useRef<number>(Date.now())
  const animationFrameRef = useRef<number | null>(null)
  const [renderTrigger, setRenderTrigger] = useState(0)

  // layout
  const topBarHeight = 80
  const bottomBarHeight = 0
  const pianoWidth = 80
  const graphWidth = width - pianoWidth
  const graphHeight = height - topBarHeight - bottomBarHeight

  // convert pitch name -> frequency
  const pitchToFrequency = useCallback((p: string) => NOTE_FREQUENCIES_MAP[p] || 440, [])
  
  // Create falling sparkles when voice is in range
  // const createFallingSparkle = useCallback(() => {
  //   if (pitch <= 0) return // Only create sparkles when there's a valid pitch
  //
  //   const sparkleId = `falling_${Date.now()}_${Math.random()}`
  //   const centerX = graphWidth / 2 + pianoWidth // Account for piano width offset
  //   const pitchY = freqToY(pitch) // Get Y position of current pitch
  //
  //   // Start sparkles around the pitch position
  //   const startX = centerX
  //   const startY = pitchY + 25 // Start below the pitch position
  //
  //   const sparkleOpacity = new Animated.Value(1)
  //   const sparkleY = new Animated.Value(startY)
  //
  //   setFallingSparkles(prev => [...prev.slice(-30), { // Keep max 30 sparkles
  //     id: sparkleId,
  //     x: startX,
  //     y: startY,
  //     opacity: sparkleOpacity,
  //     animatedY: sparkleY,
  //     color: '#FFD700', // Gold color
  //     size: 12, // Fixed size for consistency
  //     createdAt: Date.now()
  //   }])
  //
  //   // Animate sparkle falling down from the pitch position
  //   Animated.parallel([
  //     Animated.timing(sparkleOpacity, {
  //       toValue: 0,
  //       duration: 1500, // 1.5 seconds to fall
  //       useNativeDriver: false
  //     }),
  //     Animated.timing(sparkleY, {
  //       toValue: graphHeight, // Fall to bottom of graph
  //       duration: 1500,
  //       useNativeDriver: false
  //     })
  //   ]).start(() => {
  //     // Remove sparkle after animation
  //     setFallingSparkles(prev => prev.filter(s => s.id !== sparkleId))
  //   })
  // }, [graphWidth, graphHeight, pianoWidth, pitch, freqToY])
  
  // FlappyBird-style accuracy calculation functions
  // Note: Using modular pitch accuracy utility instead of local calculation
  
  const calculateCycleAccuracy = useCallback((noteAccuraciesInCycle: number[]): number => {
    if (noteAccuraciesInCycle.length === 0) return 0
    /**
     * PITCH ACCURACY PER CYCLE FORMULA (from FlappyBird):
     * Accuracy for a cycle = (sum of all note accuracies in the cycle) / (number of notes in the cycle)
     * 
     * IMPORTANT: Only completed cycles are included. Incomplete cycles are excluded.
     */
    const sum = noteAccuraciesInCycle.reduce((acc, accuracy) => acc + accuracy, 0)
    return sum / noteAccuraciesInCycle.length
  }, [])
  
  const getOverallAccuracy = useCallback((): number | null => {
    return calculateOverallAccuracy(noteAccuracies)
  }, [noteAccuracies])

  // process notes payload
  const processNotesData = useCallback(() => {
    if (!gameNotes?.measures) return []
    const all: any[] = []
    const sortedMeasures = [...gameNotes.measures].sort((a: any, b: any) => a.measure_number - b.measure_number)
    sortedMeasures.forEach((measure: any) => {
      const sortedNotes = [...measure.notes].sort((a: any, b: any) => a.beat - b.beat)
      sortedNotes.forEach((n: any) => {
        all.push({
          id: `${measure.measure_number}_${n.beat}_${n.pitch}`,
          pitch: n.pitch,
          frequency: pitchToFrequency(n.pitch),
          duration: n.duration,
          beat: n.beat,
          measure: measure.measure_number
        })
      })
    })
    return all
  }, [gameNotes, pitchToFrequency])

  // freq -> Y
  const freqToY = useCallback((freq: number) => {
    if (freq <= 0) return graphHeight / 2
    const semitoneRatio = Math.pow(2, 1/12)
    const halfRange = VIEWPORT_SEMITONES / 2
    const minFreq = viewportCenterFreq / Math.pow(semitoneRatio, halfRange)
    const maxFreq = viewportCenterFreq * Math.pow(semitoneRatio, halfRange)
    const clamped = Math.max(minFreq, Math.min(maxFreq, freq))
    const logMin = Math.log2(minFreq)
    const logMax = Math.log2(maxFreq)
    const logFreq = Math.log2(clamped)
    const normalized = (logFreq - logMin) / (logMax - logMin)
    const y = graphHeight - (normalized * graphHeight)
    return Math.max(0, Math.min(graphHeight, y))
  }, [graphHeight, viewportCenterFreq])


  // calculate viewport center
  const calculateViewportCenter = useCallback(() => {
    const processed = processNotesData()
    if (!processed.length) return 440
    const freqs = [...new Set(processed.map((n:any) => n.frequency))].sort((a:number,b:number)=>a-b)
    if (freqs.length === 1) return freqs[0]
    const minFreq = freqs[0], maxFreq = freqs[freqs.length - 1]
    return Math.sqrt(minFreq * maxFreq)
  }, [processNotesData])

  // build cycle template (relative segments)
  const buildCycleTemplate = useCallback(() => {
    const processed = processNotesData()
    if (!processed.length) return { segments: [], cycleDuration: 0 }
    const segments: any[] = []
    let cursor = 0
    for (let i = 0; i < processed.length; i++) {
      const n = processed[i]
      const dur = Math.max(MIN_NOTE_MS, n.duration || 250)
      const startRel = cursor
      const endRel = cursor + dur
      segments.push({ startRel, endRel, frequency: n.frequency, pitch: n.pitch, noteId: `${n.id}_${i}`, duration: dur })
      cursor = endRel
    }
    return { segments, cycleDuration: cursor }
  }, [processNotesData])

  // append one cycle at absolute start (ensures no overlaps)
  const appendCycleAbsolute = useCallback((template: { segments: any[]; cycleDuration:number }, absoluteStartMs: number) => {
    if (!template || !template.segments?.length) return
    const newSegments = template.segments.map(s => ({
      startMs: absoluteStartMs + s.startRel,
      endMs: absoluteStartMs + s.endRel,
      frequency: s.frequency,
      pitch: s.pitch,
      noteId: `${s.noteId}_${absoluteStartMs}`,
      duration: s.duration
    }))
    setTargetSegments(prev => {
      const now = Date.now()
      const combined = [...prev, ...newSegments]
      // keep a sliding window, e.g. last 120s
      return combined.filter(seg => now - seg.startMs < 120_000)
    })
  }, [])

  // append loop: schedule sequential appends (precise, gapless)
  useEffect(() => {
    if (!isRecording) {
      // stop append loop
      appendControllerRef.current.running = false
      appendControllerRef.current.nextStartMs = null
      return
    }

    const template = buildCycleTemplate()
    cycleTemplateRef.current = template
    if (!template.segments.length || template.cycleDuration <= 0) return

    // initial contiguous cycles
    let nextStart = Date.now() + START_OFFSET_MS
    const initialCycles = 4
    for (let i = 0; i < initialCycles; i++) {
      appendCycleAbsolute(template, nextStart)
      nextStart += template.cycleDuration
    }

    appendControllerRef.current.running = true
    appendControllerRef.current.nextStartMs = nextStart

    // chaining function: schedule one append then schedule next at exact end
    const scheduleNext = () => {
      if (!appendControllerRef.current.running) return
      const startMs = appendControllerRef.current.nextStartMs ?? Date.now()
      appendCycleAbsolute(template, startMs)
      // schedule next at startMs + cycleDuration
      appendControllerRef.current.nextStartMs = startMs + template.cycleDuration
      const delay = Math.max(16, template.cycleDuration) // at least 16ms
      // use setTimeout for next cycle (keeps gapless alignment)
      setTimeout(() => {
        // loop
        scheduleNext()
      }, delay)
    }

    // start the chain (first append at 'nextStart' already done above, now schedule chain)
    setTimeout(() => {
      scheduleNext()
    }, Math.max(16, template.cycleDuration))

    return () => {
      appendControllerRef.current.running = false
      appendControllerRef.current.nextStartMs = null
    }
  }, [isRecording, buildCycleTemplate, appendCycleAbsolute])

  // harmonic bookkeeping + player
  const harmonicsSetRef = useRef<Set<string>>(new Set())
  const registerHarmonic = (k:string) => {
    if (harmonicsSetRef.current.has(k)) return false
    harmonicsSetRef.current.add(k)
    if (harmonicsSetRef.current.size > 500) {
      const arr = Array.from(harmonicsSetRef.current)
      for (let i = 0; i < 200 && i < arr.length; i++) harmonicsSetRef.current.delete(arr[i])
    }
    return true
  }

  const guitarHarmonicsRef = useRef<GuitarHarmonics | null>(null)
  useEffect(() => {
    try { guitarHarmonicsRef.current = new GuitarHarmonics() } catch (e) { guitarHarmonicsRef.current = null; console.warn('GuitarHarmonics init failed', e) }
    return () => { try { guitarHarmonicsRef.current?.stopAll?.() } catch {} }
  }, [])

  const playDataUriWithExpo = useCallback(async (dataUri: string) => {
    try {
      const { sound } = await Audio.Sound.createAsync({ uri: dataUri }, { shouldPlay: true })
      sound.setOnPlaybackStatusUpdate((status) => {
        if (!status || status.isLoaded === false) return
        if (status.didJustFinish) {
          try { sound.unloadAsync() } catch {}
        }
      })
    } catch (e) { console.warn('expo-av playback error', e) }
  }, [])

  const playGuitarHarmonic = useCallback((pitchOrFreq: string | number, duration = 300) => {
    // HARMONICS COMPLETELY DISABLED FOR PERFORMANCE
    return

    /*
    let freq: number
    if (typeof pitchOrFreq === 'number') freq = pitchOrFreq
    else freq = NOTE_FREQUENCIES_MAP[pitchOrFreq] || parseFloat(pitchOrFreq) || 440

    try {
      if (guitarHarmonicsRef.current && typeof guitarHarmonicsRef.current.playNote === 'function') {
        let nearest = 'A4'; let md = Infinity
        for (const [n, f] of Object.entries(NOTE_FREQUENCIES_MAP)) {
          const d = Math.abs((f as number) - freq)
          if (d < md) { md = d; nearest = n }
        }
        try { guitarHarmonicsRef.current.playNote(nearest, duration); return } catch {}
      }
    } catch {}

    try {
      const dataUri = generateToneWavDataUri(freq, duration)
      playDataUriWithExpo(dataUri)
    } catch (e) { console.warn('Harmonic playback failed', e) }
    */
  }, [playDataUriWithExpo])

<<<<<<< HEAD
  // center-line checker for segments with throttling for performance
  useEffect(() => {
    if (!isRecording || isPaused || !targetSegments.length) return
    let rafId = 0
    let lastCheckTime = 0
=======
  // center-line checker for segments — play harmonic if center lies inside a segment (score now tracked separately)
  // COMPLETELY DISABLED FOR PERFORMANCE - HARMONIC SYSTEM CAUSING LAG
  /*
  useEffect(() => {
    if (!isRecording || isPaused || !targetSegments.length) return
    let rafId = 0
>>>>>>> 22e8a972

    const loop = () => {
      const now = Date.now()

      // Throttle center-line checks to ~20 FPS for better performance
      if (now - lastCheckTime < 50) {
        rafId = requestAnimationFrame(loop)
        return
      }
      lastCheckTime = now

      const centerX = graphWidth / 2
      for (let i = 0; i < targetSegments.length; i++) {
        const seg = targetSegments[i]
        const startX = graphWidth + ((seg.startMs - now) * PIXELS_PER_MS)
        const endX = graphWidth + ((seg.endMs - now) * PIXELS_PER_MS)
        const minX = Math.min(startX, endX)
        const maxX = Math.max(startX, endX)
        if (centerX >= minX - 0.5 && centerX <= maxX + 0.5) {
          const key = `${seg.noteId}_${Math.floor(seg.startMs / 50)}`
          if (registerHarmonic(key)) {
            playGuitarHarmonic(seg.frequency, Math.max(40, seg.endMs - seg.startMs))
          }
        }
      }
      rafId = requestAnimationFrame(loop)
    }
    rafId = requestAnimationFrame(loop)
    return () => cancelAnimationFrame(rafId)
  }, [isRecording, isPaused, targetSegments, graphWidth, playGuitarHarmonic])
  */

  // Simple microphone status logging
  useEffect(() => {
    if (isRecording) {
      console.log(`🎤 TuneTrackerGame: Microphone status - Access: ${micAccess}, Active: ${isActive}`);
    }
  }, [isRecording, micAccess, isActive])

  // viewport animation RAF with throttling for performance
  const lastAnimationTime = useRef(0)
  const animate = useCallback(() => {
    if (isRecording && !isPaused && gameState === 'playing') {
      const now = Date.now()
      // Throttle animation to ~30 FPS instead of 60 FPS for better performance
      if (now - lastAnimationTime.current < 33) {
        animationFrameRef.current = requestAnimationFrame(animate)
        return
      }
      lastAnimationTime.current = now

      setViewportCenterFreq(current => {
        const diff = targetCenterFreq - current
        if (Math.abs(diff) < 0.1) return targetCenterFreq
        return current + diff * TRANSITION_SPEED
      })
      setRenderTrigger(r => r + 1)
      animationFrameRef.current = requestAnimationFrame(animate)
    }
  }, [isRecording, isPaused, targetCenterFreq, gameState])

  useEffect(() => {
    if (isRecording && !isPaused && gameState === 'playing') {
      startTimeRef.current = Date.now()
      animationFrameRef.current = requestAnimationFrame(animate)
    } else {
      if (animationFrameRef.current) cancelAnimationFrame(animationFrameRef.current)
    }
    return () => { if (animationFrameRef.current) cancelAnimationFrame(animationFrameRef.current) }
  }, [isRecording, isPaused, animate, gameState])


  // Process audio buffer with DSP module for pitch detection with noise reduction
  useEffect(() => {
    if (!audioBuffer || audioBuffer.length === 0 || !sampleRate || !isRecording || isPaused || !isActive || gameState !== 'playing') return;
    
    // Process each bufferId only once
    if (bufferId === idQ[idQ.length - 1]) return;
    
    // Calculate RMS
    DSPModule.rms(audioBuffer).then(currentRms => {
      // Add null check for Android compatibility
      const validRms = (currentRms !== null && currentRms !== undefined && !isNaN(currentRms)) ? currentRms : 0;
      addRMS(validRms);
      
      // Set parameters for pitch estimation with noise reduction
      let minFreq = MIN_FREQ;
      let maxFreq = MAX_FREQ;
      let threshold = THRESHOLD_DEFAULT;

      // Previous RMS and pitch values
      const rms_1 = rmsQ[rmsQ.length - 1];
      const rms_2 = rmsQ[rmsQ.length - 2];
      const pitch_1 = pitchQ[pitchQ.length - 1];
      const pitch_2 = pitchQ[pitchQ.length - 2];

      // Check conditions to restrict pitch search range (noise reduction)
      let restrictRange = ENABLE_FILTER;
      restrictRange &&= pitch_1 > 0; // Previous pitch detected
      restrictRange &&= rms_1 < rms_2 * RMS_GAP; // Decreasing RMS
      restrictRange &&= pitch_1 > 0 && pitch_2 > 0 && Math.abs(pitch_1 - pitch_2) / pitch_2 <= MAX_PITCH_DEV; // Stable pitch
      
      if (restrictRange) {
        minFreq = pitch_1 * (1 - MAX_PITCH_DEV);
        maxFreq = pitch_1 * (1 + MAX_PITCH_DEV);
        threshold = THRESHOLD_NOISY;
      }

      // Estimate pitch with adaptive parameters
      DSPModule.pitch(audioBuffer, sampleRate, minFreq, maxFreq, threshold).then(detectedPitch => {
        setPitch(detectedPitch);
        addPitch(detectedPitch);
        console.log(`Pitch: ${detectedPitch.toFixed(1)}Hz  [${minFreq.toFixed(1)}Hz-${maxFreq.toFixed(1)}Hz] threshold: ${threshold.toFixed(2)}`);
      }).catch(error => {
        console.error('DSP pitch detection error:', error);
        setPitch(-1);
        addPitch(-1);
      });
    }).catch(error => {
      console.error('DSP RMS calculation error:', error);
    });
  }, [audioBuffer, sampleRate, bufferId, isRecording, isPaused, isActive, idQ, pitchQ, rmsQ, addRMS, addPitch, gameState])

  // pitch plotting: ensure points are added as before (timestamp + frequency)
  // Color calculation is now inlined to prevent dependency issues

  useEffect(() => {
    if (!isRecording || isPaused || !isActive || gameState !== 'playing') return
    if (bufferId === idQ[idQ.length - 1]) return

    try {
      addId(bufferId)

      if (pitch > 0) {
      const bounds = checkViewportBounds(pitch)
      const stable = isPitchStable(pitch)
      if (stable && (bounds.isAbove || bounds.isBelow)) {
        if (bounds.isAbove) setTargetCenterFreq(prev => prev + SLIDING_STEP_HZ)
        else setTargetCenterFreq(prev => prev - SLIDING_STEP_HZ)
      }

      // find closest note index
      let closest = ""; let cIdx = -1; let md = Infinity
      for (const [n,f] of Object.entries(NOTE_FREQUENCIES_MAP)) {
        const d = Math.abs((f as number) - pitch)
        if (d < md) { md = d; closest = n; cIdx = PIANO_NOTES.indexOf(n) }
      }
      if (closest) setActiveNoteIndex(cIdx)

      lastValidPitch.current = pitch
      setPitchPoints(prev => {
        const now = Date.now()
        const newPoint = { timestamp: now, frequency: pitch }
        return [...prev, newPoint].filter(p => now - p.timestamp < POINT_LIFETIME_MS).slice(-MAX_PITCH_POINTS)
      })
      prevPitch.current = pitch
    } else if (lastValidPitch.current > 0) {
      const ts = Date.now()
      setPitchPoints(prev => {
        const last = prev[prev.length - 1]
        const shouldAdd = !last || ts - last.timestamp > 16
        if (shouldAdd) {
          const newPoint = { timestamp: ts, frequency: lastValidPitch.current }
          return [...prev, newPoint].filter(p => ts - p.timestamp < POINT_LIFETIME_MS).slice(-MAX_PITCH_POINTS)
        }
        return prev
      })
    }
    } catch (error) {
      console.error('Error in pitch plotting:', error)
      // Continue gracefully - don't break the plotting
    }
  }, [pitch, bufferId, isRecording, isPaused, isActive, addId, idQ, gameState]) 
  // Note: Intentionally not including checkViewportBounds, getCurrentTargetFrequency to prevent plotting breaks during color changes

  // FlappyBird-style accuracy tracking: collect samples while singing
  useEffect(() => {
    if (!isRecording || isPaused || gameState !== 'playing' || pitch <= 0) {
      return
    }

    const targetInfo = getCurrentTargetInfo()
    if (!targetInfo) {
      return
    }

    const noteId = targetInfo.noteId  // Use unique noteId for accuracy tracking
    const currentTime = Date.now()
    const diff = Math.abs(pitch - targetInfo.frequency)
    const accuracyTolerance = ACCURACY_TOLERANCE[difficulty]
    
    // Collect accuracy samples when user is within the accuracy tolerance range
    if (diff <= accuracyTolerance) {
      // Start tracking this note if it's new
      if (currentNoteForAccuracy.current !== noteId) {
        currentNoteForAccuracy.current = noteId
        accuracySamples.current = []
      }
      
      // Add sample to accuracy calculation
      accuracySamples.current.push({ frequency: pitch, timestamp: currentTime })
      
      // Keep only recent samples (last 2 seconds)
      const twoSecondsAgo = currentTime - 2000
      accuracySamples.current = accuracySamples.current.filter(sample => sample.timestamp > twoSecondsAgo)
    }
    
  }, [pitch, difficulty, isRecording, isPaused, gameState, getCurrentTargetInfo])

  // Note completion and cycle tracking (for green color indication)
  useEffect(() => {
    if (!isRecording || isPaused || gameState !== 'playing' || pitch <= 0) {
      // Reset tolerance tracking when not actively playing
      setCurrentNoteInTolerance(null)
      toleranceStartTime.current = null
      return
    }

    const targetInfo = getCurrentTargetInfo()
    if (!targetInfo) {
      setCurrentNoteInTolerance(null)
      toleranceStartTime.current = null
      return
    }

    const diff = Math.abs(pitch - targetInfo.frequency)
    const greenTolerance = DIFFICULTY_TOLERANCE[difficulty] // For green color indication
    const isInTolerance = diff <= greenTolerance
    const noteId = targetInfo.noteId  // Use unique noteId instead of just note name
    const currentTime = Date.now()

    if (isInTolerance) {
      // User is singing within green tolerance
      if (currentNoteInTolerance !== noteId) {
        // Started singing a new note in tolerance
        setCurrentNoteInTolerance(noteId)
        toleranceStartTime.current = currentTime
        
        // Start tolerance glow animation
        // Animated.loop(
        //   Animated.sequence([
        //     Animated.timing(toleranceGlowAnim, {
        //       toValue: 1,
        //       duration: 800,
        //       useNativeDriver: false
        //     }),
        //     Animated.timing(toleranceGlowAnim, {
        //       toValue: 0.3,
        //       duration: 800,
        //       useNativeDriver: false
        //     })
        //   ])
        // ).start()
      } 
      
      // Calculate progress for the current note being sung (based on how much width has been traversed)
      const currentSegment = targetSegments.find(seg => seg.noteId === noteId)
      if (currentSegment) {
        const now = Date.now()
        const centerX = graphWidth / 2
        const startX = graphWidth + ((currentSegment.startMs - now) * PIXELS_PER_MS)
        const endX = graphWidth + ((currentSegment.endMs - now) * PIXELS_PER_MS)
        const leftEdge = Math.min(startX, endX)
        const rightEdge = Math.max(startX, endX)
        const noteWidth = rightEdge - leftEdge
        
        let noteProgress = 0
        
        // Calculate progress based on how much of the note width has passed the center line
        if (centerX <= leftEdge) {
          // Center line hasn't reached the note yet
          noteProgress = 0
        } else if (centerX >= rightEdge) {
          // Center line has completely passed the note
          noteProgress = 100
        } else {
          // Center line is somewhere within the note
          const traversedWidth = centerX - leftEdge
          noteProgress = Math.min(100, Math.max(0, (traversedWidth / noteWidth) * 100))
        }
        
      }
      
      // Create falling sparkles when voice is in tolerance range
      // if (Math.abs(pitch - targetInfo.frequency) <= greenTolerance && Math.random() < 0.7) {
      //   // Create multiple sparkles for a more dramatic effect
      //   createFallingSparkle()
      //   if (Math.random() < 0.4) {
      //     setTimeout(() => createFallingSparkle(), 50) // Slight delay for second sparkle
      //   }
      //   if (Math.random() < 0.2) {
      //     setTimeout(() => createFallingSparkle(), 100) // Slight delay for third sparkle
      //   }
      // }
      
      if (currentNoteInTolerance === noteId) {
        // Continue singing the same note in tolerance
        const timeInTolerance = currentTime - (toleranceStartTime.current || currentTime)
        
        // Check if note has been completed (sung for required percentage of note duration)
        const requiredTime = getRequiredToleranceTime(noteId)
        if (timeInTolerance >= requiredTime && !completedNotes.has(noteId)) {
          // Mark note as completed
          setCompletedNotes(prev => new Set([...prev, noteId]))
          
          // Trigger completion animation
          // setRecentlyCompletedNote(noteId)
          // Animated.sequence([
          //   Animated.timing(noteCompletionAnim, {
          //     toValue: 1,
          //     duration: 300,
          //     useNativeDriver: false
          //   }),
          //   Animated.timing(noteCompletionAnim, {
          //     toValue: 0,
          //     duration: 200,
          //     useNativeDriver: false
          //   })
          // ]).start(() => {
          //   setRecentlyCompletedNote(null)
          // })
          
          // Note completed successfully
          
          // Calculate accuracy using FlappyBird method with collected samples
          let accuracy = 0
          if (accuracySamples.current.length > 0) {
            // Calculate average sung frequency from samples
            const avgSungFreq = accuracySamples.current.reduce((sum, sample) => sum + sample.frequency, 0) / accuracySamples.current.length
            accuracy = calculateNoteAccuracy({ targetFrequency: targetInfo.frequency, sungFrequency: avgSungFreq })
          } else {
            // Fallback: use current pitch for accuracy calculation
            accuracy = calculateNoteAccuracy({ targetFrequency: targetInfo.frequency, sungFrequency: pitch })
          }
          
          setNoteAccuracies(prev => [...prev, accuracy])
          
          // Update score (number of completed notes)
          setScore(prev => prev + 1)
          
          console.log(`✅ Note completed: ${noteId} (${diff.toFixed(1)}Hz off, ${accuracy.toFixed(1)}% accuracy, ${requiredTime}ms required, ${timeInTolerance}ms sung)`)
          
          // Clear samples for this note
          if (currentNoteForAccuracy.current === noteId) {
            accuracySamples.current = []
            currentNoteForAccuracy.current = null
          }
        }
      }
    } else {
      // User is not in green tolerance, reset tracking
      if (currentNoteInTolerance === noteId) {
        setCurrentNoteInTolerance(null)
        toleranceStartTime.current = null
        
        // Stop tolerance glow animation
        // toleranceGlowAnim.stopAnimation()
        // toleranceGlowAnim.setValue(0)
      }
    }
    
    // Check for completed cycles using FlappyBird logic
    const processedNotes = processNotesData()
    if (processedNotes.length > 0 && noteAccuracies.length >= processedNotes.length) {
      const completedCyclesCount = Math.floor(noteAccuracies.length / processedNotes.length)
      
      if (completedCyclesCount > completedCycles && completedCyclesCount > 0) {
        // New cycle completed
        setCompletedCycles(completedCyclesCount)
        
        // Calculate cycle accuracy from the most recent completed cycle's notes
        const cycleStartIndex = (completedCyclesCount - 1) * processedNotes.length
        const cycleEndIndex = completedCyclesCount * processedNotes.length
        const cycleNoteAccuracies = noteAccuracies.slice(cycleStartIndex, cycleEndIndex)
        
        console.log(`🎯 Checking cycle ${completedCyclesCount}: Start=${cycleStartIndex}, End=${cycleEndIndex}, Notes needed=${processedNotes.length}, Notes available=${cycleNoteAccuracies.length}`)
        
        if (cycleNoteAccuracies.length === processedNotes.length) {
          const cycleAccuracy = calculateCycleAccuracy(cycleNoteAccuracies)
          setCycleAccuracies(prev => [...prev, cycleAccuracy])
          
          console.log(`🎯 Cycle ${completedCyclesCount} completed! Accuracy: ${cycleAccuracy.toFixed(1)}%`)
          console.log(`🎯 Individual note accuracies for cycle: ${cycleNoteAccuracies.map(a => a.toFixed(1)).join(', ')}`)
        } else {
          console.log(`🎯 Not enough note accuracies for cycle ${completedCyclesCount}: needed ${processedNotes.length}, got ${cycleNoteAccuracies.length}`)
        }
      }
    }
    
  }, [pitch, difficulty, isRecording, isPaused, gameState, currentNoteInTolerance, completedNotes, completedCycles, noteAccuracies, score, getCurrentTargetInfo, processNotesData, calculateNoteAccuracy, calculateCycleAccuracy])

  // viewport helpers
  const checkViewportBounds = (p:number) => {
    const semitoneRatio = Math.pow(2, 1/12)
    const halfRange = VIEWPORT_SEMITONES / 2
    const minFreq = targetCenterFreq / Math.pow(semitoneRatio, halfRange)
    const maxFreq = targetCenterFreq * Math.pow(semitoneRatio, halfRange)
    return { isAbove: p > maxFreq, isBelow: p < minFreq, minFreq, maxFreq }
  }

  const isPitchStable = (newPitch:number) => {
    const buf = pitchStabilityBuffer.current
    buf.push(newPitch)
    if (buf.length > STABILITY_FRAMES) buf.shift()
    if (buf.length < STABILITY_FRAMES) return false
    const avg = buf.reduce((a,b)=>a+b,0)/buf.length
    const maxDev = Math.max(...buf.map(v => Math.abs(v - avg)))
    return maxDev < 10
  }

  // target info near center
  const getCurrentTargetInfo = useCallback(() => {
    if (!targetSegments.length) return null
    const now = Date.now()
    const centerX = graphWidth / 2
    const eps = 0.5
    for (let i = 0; i < targetSegments.length; i++) {
      const s = targetSegments[i]
      const startX = graphWidth + ((s.startMs - now) * PIXELS_PER_MS)
      const endX = graphWidth + ((s.endMs - now) * PIXELS_PER_MS)
      const minX = Math.min(startX, endX), maxX = Math.max(startX, endX)
      if (centerX >= minX - eps && centerX <= maxX + eps) {
        return { frequency: s.frequency, note: s.pitch, noteId: s.noteId, segment: s }
      }
    }
    return null
  }, [targetSegments, graphWidth])

  // renderGraph: draws square waveform segments and pitch line with proximity-based coloring
  const renderGraph = useMemo(() => {
    const pointsLength = pitchPoints.length
    const halfWidth = graphWidth / 2

    // draw pitch line regardless of isRecording (ensures visible)
    let pitchPath = null
    if (pointsLength > 0) {
      const now = Date.now()
      const visible: Array<{ x:number; y:number }> = []
      for (let i = 0; i < pointsLength; i++) {
        const p = pitchPoints[i]
        const timeDiff = now - p.timestamp
        const x = halfWidth - timeDiff * PIXELS_PER_MS
        if (x >= -200 && x <= graphWidth + 200) {
          const y = freqToY(p.frequency)
          visible.push({ x, y })
        }
      }
      if (visible.length >= 2) {
        pitchPath = Skia.Path.Make()
        pitchPath.moveTo(visible[0].x, visible[0].y)
        for (let i = 1; i < visible.length; i++) {
          pitchPath.lineTo(visible[i].x, visible[i].y)
        }
      }
    }

    // Determine pitch line color based on difficulty-specific tolerance
    const targetInfo = getCurrentTargetInfo()
    let pitchLineColor = '#FFFFFF' // default white (no voice or no target)
    let isInTolerance = false
    
    if (targetInfo && pitch > 0) {
      const diff = Math.abs(pitch - targetInfo.frequency)
      const tolerance = DIFFICULTY_TOLERANCE[difficulty]
      
      if (diff <= tolerance) {
        pitchLineColor = '#00FF00' // green: within difficulty tolerance
        isInTolerance = true
      } else if (diff <= tolerance * 2) {
        pitchLineColor = '#FFFF00' // yellow: within 2x tolerance
      } else {
        pitchLineColor = '#FF0000' // red: outside tolerance
      }
    }

    // compute visible target segments
    const waveformVisible = (() => {
      if (!targetSegments.length) return []
      const now = Date.now()
      return targetSegments
        .map(seg => {
          const startX = graphWidth + ((seg.startMs - now) * PIXELS_PER_MS)
          const endX = graphWidth + ((seg.endMs - now) * PIXELS_PER_MS)
          const y = freqToY(seg.frequency)
          return { ...seg, startX, endX, y }
        })
        .filter(s => s.endX >= -VISIBLE_MARGIN_PX && s.startX <= graphWidth + VISIBLE_MARGIN_PX)
        .sort((a,b) => a.startX - b.startX)
    })()

    return (
      <Canvas style={{ width: graphWidth, height: graphHeight }}>
        <Fill color="#1a1a1a" />

        {/* grid lines */}
        {(() => {
          const grid: Array<{ key:string; y:number }> = []
          const semitoneRatio = Math.pow(2, 1/12)
          const halfRange = VIEWPORT_SEMITONES / 2
          const minFreq = viewportCenterFreq / Math.pow(semitoneRatio, halfRange)
          const maxFreq = viewportCenterFreq * Math.pow(semitoneRatio, halfRange)
          for (const [note, freq] of Object.entries(NOTE_FREQUENCIES_MAP)) {
            if ((freq as number) >= minFreq && (freq as number) <= maxFreq) {
              if (note.includes('C') || note.includes('G')) grid.push({ key: note, y: freqToY(freq as number) })
            }
          }
          return grid.map(line => <Line key={line.key} p1={vec(0, line.y)} p2={vec(graphWidth, line.y)} color="#2a2a2a" strokeWidth={0.5} />)
        })()}

        {/* center vertical */}
        <Line p1={vec(halfWidth, 0)} p2={vec(halfWidth, graphHeight)} color="#ffffff" strokeWidth={2} />


        {/* pitch line with proximity-based coloring */}
        {pitchPath && <Path path={pitchPath} color={pitchLineColor} style="stroke" strokeWidth={2} strokeCap="round" strokeJoin="round" />}

        {/* square waveform: draw horizontal segments and vertical jumps */}
        {(() => {
          if (!waveformVisible.length) return null
          const path = Skia.Path.Make()
          const first = waveformVisible[0]
          path.moveTo(first.startX, first.y)
          path.lineTo(first.endX, first.y)
          for (let i = 1; i < waveformVisible.length; i++) {
            const prev = waveformVisible[i - 1]
            const cur = waveformVisible[i]

            // if there's a gap between prev.endX and cur.startX, draw horizontal line across gap at prev.y (visual continuity)
            if (Math.abs(prev.endX - cur.startX) > 0.5) {
              path.lineTo(cur.startX, prev.y)
            } else {
              // move to cur.startX at prev.y (ensures continuity)
              path.lineTo(cur.startX, prev.y)
            }

            // vertical jump to current note y (sharp edge)
            path.lineTo(cur.startX, cur.y)
            // horizontal segment for current note
            path.lineTo(cur.endX, cur.y)
          }
          return <Path path={path} color="#FFD700" style="stroke" strokeWidth={3} strokeCap="square" strokeJoin="miter" opacity={0.95} />
        })()}
      </Canvas>
    )
  }, [graphWidth, graphHeight, pitchPoints, targetSegments, viewportCenterFreq, renderTrigger, pitch, getCurrentTargetInfo, difficulty, completedNotes, freqToY])

  // piano keys - left side with inline target highlight (orange)
  const pianoKeys = useMemo(() => {
    const semitoneRatio = Math.pow(2, 1/12)
    const halfRange = VIEWPORT_SEMITONES / 2
    const minFreq = viewportCenterFreq / Math.pow(semitoneRatio, halfRange)
    const maxFreq = viewportCenterFreq * Math.pow(semitoneRatio, halfRange)

    const processed = processNotesData()
    const targetSet = new Set(processed.map((n:any) => n.pitch))

    const notesWithFreqs = PIANO_NOTES.map((note, idx) => {
      const nf = NOTE_FREQUENCIES_MAP[note]
      if (!nf || nf < minFreq || nf > maxFreq) return null
      return { note, index: idx, y: freqToY(nf), noteFreq: nf }
    }).filter((x): x is any => x !== null).sort((a,b) => b.y - a.y)

    return (
      <View style={[styles.pianoContainer, { position: 'relative' }]}>
        {notesWithFreqs.map(({ note, index, y }) => {
          const isActive = index === activeNoteIndex && isRecording && !isPaused
          const isSharp = note.includes('#')
          const isTarget = targetSet.has(note)
          const targetStyle = isTarget ? { backgroundColor: '#FF8C00', borderColor: '#FF6600', borderWidth: 2 } : {}
          return (
            <View key={note} style={[
              styles.pianoKey,
              { position: 'absolute', top: Math.max(4, Math.min(graphHeight - 24, y - 12)), height: 20, width: isSharp ? 60 : 72, left: isSharp ? 10 : 4, zIndex: isSharp ? 2 : 1, flex: 0 },
              isSharp ? styles.blackKey : styles.whiteKey,
              targetStyle,
              isActive && styles.activeKey
            ]}>
              <Text style={[
                styles.keyText,
                isTarget ? { color: '#FFFFFF', fontWeight: '700' } : (isSharp ? styles.blackKeyText : styles.whiteKeyText),
                isActive && styles.activeKeyText
              ]}>{note}</Text>
            </View>
          )
        })}
      </View>
    )
  }, [activeNoteIndex, isRecording, isPaused, freqToY, graphHeight, viewportCenterFreq, processNotesData])

  // Start game from menu with settings (or restart with current settings)
  const startGame = useCallback((selectedDifficulty?: Difficulty, selectedBpm?: BPM) => {
    if (selectedDifficulty) setDifficulty(selectedDifficulty)
    if (selectedBpm) setBpm(selectedBpm)
    
    // Initialize GameState for new game session
    initializeGameState()
    
    // Set start time when user actually starts playing
    if (gameStateRef.current) {
      gameStateRef.current.setStartTime(new Date().toISOString())
      console.log('🎮 TuneTracker: Game started at', gameStateRef.current.getStartTime())
    }
    
    setGameState('playing')
    setIsRecording(true)
    setIsPaused(false)
    setPitchPoints([])
    setScore(0)
    setCompletedCycles(0)
    setNoteAccuracies([])
    setCycleAccuracies([])
    setCompletedNotes(new Set())
    setCurrentNoteInTolerance(null)
    // setFallingSparkles([])
    toleranceStartTime.current = null
    accuracySamples.current = []
    currentNoteForAccuracy.current = null
    startTimeRef.current = Date.now()
    const opt = calculateViewportCenter()
    setViewportCenterFreq(opt)
    setTargetCenterFreq(opt)
    pitchStabilityBuffer.current = []
    harmonicsSetRef.current.clear()
  }, [calculateViewportCenter, initializeGameState])
  
  // End game
  const endGame = useCallback(() => {
    setGameState('gameOver')
    setIsRecording(false)
    setIsPaused(false)
    setTargetSegments([])
    appendControllerRef.current.running = false
    appendControllerRef.current.nextStartMs = null
    harmonicsSetRef.current.clear()
  }, [])
  
  // Reset to menu
  const resetGame = useCallback(async () => {
    // Set end time when user clicks menu button
    if (gameStateRef.current) {
      gameStateRef.current.setEndTime(new Date().toISOString())
      console.log('🎮 TuneTracker: Game ended (menu clicked) at', gameStateRef.current.getEndTime())
    }
    
    // Submit score before resetting
    await submitGameScore()
    
    setGameState('menu')
    setIsRecording(false)
    setIsPaused(false)
    setPitchPoints([])
    setActiveNoteIndex(-1)
    setTargetSegments([])
    setScore(0)
    setCompletedCycles(0)
    setNoteAccuracies([])
    setCycleAccuracies([])
    setCompletedNotes(new Set())
    setCurrentNoteInTolerance(null)
    // setFallingSparkles([])
    toleranceStartTime.current = null
    accuracySamples.current = []
    currentNoteForAccuracy.current = null
    appendControllerRef.current.running = false
    appendControllerRef.current.nextStartMs = null
    harmonicsSetRef.current.clear()
    const opt = calculateViewportCenter()
    setViewportCenterFreq(opt)
    setTargetCenterFreq(opt)
    pitchStabilityBuffer.current = []
    
    // Clear GameState
    gameStateRef.current = null
  }, [calculateViewportCenter, submitGameScore])
  
  // play/stop toggle during game
  const handlePlayStopToggle = useCallback(() => {
    if (gameState !== 'playing') return
    
    if (isRecording) {
      // Stop and go to game over
      endGame()
    } else {
      setIsRecording(true)
      setIsPaused(false)
      setPitchPoints([])
      startTimeRef.current = Date.now()
      const opt = calculateViewportCenter()
      setViewportCenterFreq(opt)
      setTargetCenterFreq(opt)
      pitchStabilityBuffer.current = []
      harmonicsSetRef.current.clear()
    }
  }, [gameState, isRecording, calculateViewportCenter, endGame])

  if (micAccess === "denied") return <RequireMicAccess />
  if (micAccess === "pending" || micAccess === "requesting") return null

  // Render menu using shared component
  if (gameState === 'menu') {
    return (
      <GameMenu
        gameName="Tune Tracker"
        onStartGame={startGame}
        micAccess={micAccess}
        isActive={isActive}
        showDifficulty={true}
        showBPM={true}
      />
    )
  }
  
  // Render game over screen using shared component
  if (gameState === 'gameOver') {
    const stats: GameStats = {
      score,
      noteAccuracies,
      cycleAccuracies,
      completedCycles
    }
    
    return (
      <GameOverScreen
        gameName="Tune Tracker"
        stats={stats}
        onPlayAgain={async () => {
          // Set end time when user clicks play again button
          if (gameStateRef.current) {
            gameStateRef.current.setEndTime(new Date().toISOString())
            console.log('🎮 TuneTracker: Game ended (play again clicked) at', gameStateRef.current.getEndTime())
          }
          
          // Submit score before starting new game
          await submitGameScore()
          // Start new game
          startGame(difficulty, bpm)
        }}
        onBackToMenu={resetGame}
        scoreLabel="Notes Completed"
      />
    )
  }

  return (
    <View style={styles.container}>
      {/* Top bar */}
      <View style={styles.topBar}>
        <TouchableOpacity style={styles.backButton} onPress={() => setGameState('menu')}>
          <Ionicons name="arrow-back" size={24} color="#fff" />
        </TouchableOpacity>
      </View>

      {/* Main content */}
      <View style={styles.mainContent}>
        {/* Piano keys */}
        {pianoKeys}

        {/* Graph */}
        <View style={styles.graphContainer}>
          {renderGraph}

          {/* Game stats display */}
          {isRecording && !isPaused && (
            <>
              {/* Current pitch display */}
              {pitch > 0 && (
                <View style={styles.hzDisplayTopRight}>
                  <Text style={styles.hzTextTopRight}>{pitch.toFixed(1)} Hz</Text>
                </View>
              )}
              
              {/* Score and progress display */}
              <View style={styles.gameStatsDisplay}>
                <Text style={styles.gameStatsText}>
                  Notes: {score} | Cycles: {completedCycles}
                </Text>
                <Text style={styles.gameStatsSubtext}>
                  Difficulty: {difficulty.charAt(0).toUpperCase() + difficulty.slice(1)} (±{DIFFICULTY_TOLERANCE[difficulty]}Hz)
                </Text>
              </View>
            </>
          )}

          {/* Target note display with tolerance status */}
          {isRecording && !isPaused && (() => {
            const targetInfo = getCurrentTargetInfo()
            if (!targetInfo && pitch > 0) {
              let closestNote = ""
              let closestFreq = 0
              let minDiff = Infinity
              for (const [note, noteFreq] of Object.entries(NOTE_FREQUENCIES_MAP)) {
                const diff = Math.abs(pitch - (noteFreq as number))
                if (diff < minDiff) { minDiff = diff; closestNote = note; closestFreq = noteFreq as number }
              }
              if (closestNote) {
                return (
                  <View style={[styles.targetNoteDisplay, { backgroundColor: 'rgba(52,152,219,0.9)' }]}>
                    <Text style={styles.targetNoteText}>Closest: {closestNote}</Text>
                    <Text style={styles.targetFreqText}>{closestFreq.toFixed(1)} Hz</Text>
                  </View>
                )
              }
            }
            if (targetInfo) {
              // Simple target display
              const diff = pitch > 0 ? Math.abs(pitch - targetInfo.frequency) : Infinity
              const tolerance = DIFFICULTY_TOLERANCE[difficulty]
              const isInTolerance = diff <= tolerance
              
              return (
                <View style={[
                  styles.targetNoteDisplay, 
                  isInTolerance ? { backgroundColor: 'rgba(0,255,0,0.9)', borderColor: '#00FF00' } : {}
                ]}>
                  <Text style={[styles.targetNoteText, isInTolerance ? { color: '#000' } : {}]}>
                    Target: {targetInfo.note}
                  </Text>
                  <Text style={[styles.targetFreqText, isInTolerance ? { color: '#000' } : {}]}>
                    {targetInfo.frequency.toFixed(1)} Hz (±{tolerance}Hz)
                  </Text>
                  {pitch > 0 && (
                    <>
                      <View style={styles.frequencyDivider} />
                      <Text style={[styles.currentFreqLabel, isInTolerance ? { color: '#000' } : {}]}>
                        Current: {pitch.toFixed(1)} Hz ({diff.toFixed(1)}Hz off)
                      </Text>
                    </>
                  )}
                </View>
              )
            }
            return null
          })()}
          
        </View>
      </View>


      {/* Falling sparkles when voice is in range */}
      {/* {fallingSparkles.map(sparkle => (
        <Animated.View
          key={sparkle.id}
          style={{
            position: 'absolute',
            left: sparkle.x - sparkle.size / 2,
            top: sparkle.animatedY || sparkle.y, // Use animated Y position
            opacity: sparkle.opacity,
            zIndex: 20,
            pointerEvents: 'none'
          }}
        >
          <Text style={{
            color: sparkle.color,
            fontSize: sparkle.size,
            textShadowColor: sparkle.color + '80',
            textShadowOffset: { width: 0, height: 2 },
            textShadowRadius: 4
          }}>
            ✨
          </Text>
        </Animated.View>
      ))} */}

      {/* Play/Stop - only show during game */}
      {gameState === 'playing' && (
        <TouchableOpacity style={styles.mainControlButton} onPress={handlePlayStopToggle}>
          <Ionicons name={isRecording ? "stop" : "play"} size={32} color="#fff" />
        </TouchableOpacity>
      )}

    </View>
  )
}

// styles - matching FlappyBird design
const styles = StyleSheet.create({
  container: { flex: 1, backgroundColor: '#0a0a0a' },
  topBar: { height: 40, backgroundColor: '#1a1a1a', flexDirection: 'row', justifyContent: 'space-between', alignItems: 'center', paddingHorizontal: 5, borderBottomWidth: 1, borderBottomColor: '#2a2a2a' },
  backButton: { width: 40, height: 40, justifyContent: 'center', alignItems: 'center', backgroundColor: 'rgba(0,0,0,0.5)', borderRadius: 20, position: 'absolute', top: 60, left: 20, zIndex: 100 },
  screenTitle: { color: '#fff', fontSize: 20, fontWeight: '600' },
  mainContent: { flex: 1, flexDirection: 'row' },
  pianoContainer: { width: 80, backgroundColor: '#f8f9fa', borderRightWidth: 1, borderRightColor: '#e9ecef', position: 'relative', paddingVertical: 8, paddingHorizontal: 6 },
  pianoKey: { justifyContent: 'center', alignItems: 'center', borderWidth: 0.5, borderColor: '#dee2e6', borderRadius: 6, marginVertical: 0.5, marginHorizontal: 1, shadowColor: '#000', shadowOffset: { width: 0, height: 2 }, shadowOpacity: 0.1, shadowRadius: 3, elevation: 2 },
  whiteKey: { backgroundColor: '#ffffff', borderColor: '#dee2e6' },
  blackKey: { backgroundColor: '#495057', borderColor: '#6c757d' },
  activeKey: { backgroundColor: '#007bff', borderColor: '#0056b3', shadowColor: '#007bff', shadowOpacity: 0.3, shadowRadius: 6, transform: [{ scale: 1.05 }] },
  keyText: { fontSize: 8, fontWeight: '600', letterSpacing: 0.2 },
  whiteKeyText: { color: '#495057' },
  blackKeyText: { color: '#f8f9fa' },
  activeKeyText: { color: '#ffffff', fontWeight: '700', textShadowColor: 'rgba(0,0,0,0.3)', textShadowOffset: { width: 0, height: 1 }, textShadowRadius: 2 },
  graphContainer: { flex: 1, position: 'relative' },
  mainControlButton: { position: 'absolute', bottom: 20, right: 20, width: 60, height: 60, borderRadius: 30, backgroundColor: '#007bff', justifyContent: 'center', alignItems: 'center', zIndex: 10, shadowColor: '#000', shadowOffset: { width: 0, height: 2 }, shadowOpacity: 0.25, shadowRadius: 3.84, elevation: 5 },
  hzDisplayTopRight: { position: 'absolute', top: 16, right: 16, backgroundColor: 'rgba(44, 62, 80, 0.9)', paddingHorizontal: 12, paddingVertical: 6, borderRadius: 12, borderWidth: 1, borderColor: '#34495e', shadowColor: '#000', shadowOffset: { width: 0, height: 2 }, shadowOpacity: 0.3, shadowRadius: 4, elevation: 5, zIndex: 10 },
  hzTextTopRight: { color: '#ecf0f1', fontSize: 14, fontWeight: '700', textAlign: 'center' },
  gameStatsDisplay: { 
    position: 'absolute', 
    top: 16, 
    left: 16, 
    backgroundColor: 'rgba(16, 24, 40, 0.95)', 
    paddingHorizontal: 16, 
    paddingVertical: 12, 
    borderRadius: 12,
    borderWidth: 2,
    borderColor: 'rgba(59, 130, 246, 0.4)',
    shadowColor: '#3B82F6',
    shadowOffset: { width: 0, height: 4 },
    shadowOpacity: 0.3,
    shadowRadius: 8,
    elevation: 6,
    zIndex: 10
  },
  gameStatsText: { color: '#ecf0f1', fontSize: 14, fontWeight: '700', textAlign: 'center' },
  gameStatsSubtext: { color: '#bdc3c7', fontSize: 10, fontWeight: '500', textAlign: 'center', marginTop: 2 },
  targetNoteDisplay: { position: 'absolute', top: 70, right: 16, backgroundColor: 'rgba(255, 215, 0, 0.9)', paddingHorizontal: 12, paddingVertical: 8, borderRadius: 12, borderWidth: 1, borderColor: '#FFD700', shadowColor: '#000', shadowOffset: { width: 0, height: 2 }, shadowOpacity: 0.3, shadowRadius: 4, elevation: 5, zIndex: 10, minWidth: 100 },
  targetNoteText: { color: '#1a1a1a', fontSize: 14, fontWeight: '700', textAlign: 'center', marginBottom: 2 },
  targetFreqText: { color: '#2c3e50', fontSize: 12, fontWeight: '600', textAlign: 'center' },
  frequencyDivider: { height: 1, backgroundColor: 'rgba(26, 26, 26, 0.3)', marginVertical: 6, marginHorizontal: 4 },
  currentFreqLabel: { color: '#1a1a1a', fontSize: 12, fontWeight: '600', textAlign: 'center', marginBottom: 2 },
  currentFreqText: { color: '#2c3e50', fontSize: 12, fontWeight: '600', textAlign: 'center' },
  
  // Tolerance progress indicator styles
  toleranceProgressContainer: { 
    marginTop: 8, 
    height: 20, 
    backgroundColor: 'rgba(0,0,0,0.2)', 
    borderRadius: 10, 
    overflow: 'hidden',
    position: 'relative'
  },
  toleranceProgressBar: { 
    height: '100%', 
    backgroundColor: '#00FF00',
    borderRadius: 10
  },
  toleranceProgressText: { 
    position: 'absolute', 
    top: 0, 
    left: 0, 
    right: 0, 
    bottom: 0, 
    textAlign: 'center', 
    lineHeight: 20, 
    fontSize: 10, 
    fontWeight: 'bold', 
    color: '#000'
  },
  
  // Enhanced Visual Feedback Styles
  enhancedTargetDisplay: {
    position: 'absolute',
    bottom: 150,
    left: 20,
    right: 20,
    backgroundColor: 'rgba(255,255,255,0.95)',
    borderRadius: 16,
    padding: 20,
    borderWidth: 3,
    shadowOffset: { width: 0, height: 8 },
    shadowRadius: 20,
    elevation: 12,
    minHeight: 140
  },
  
  completionBadge: {
    position: 'absolute',
    top: -10,
    right: -10,
    backgroundColor: '#FFD700',
    borderRadius: 20,
    width: 36,
    height: 36,
    justifyContent: 'center',
    alignItems: 'center',
    borderWidth: 2,
    borderColor: '#FFF',
    shadowColor: '#FFD700',
    shadowOffset: { width: 0, height: 4 },
    shadowOpacity: 0.6,
    shadowRadius: 8,
    elevation: 6
  },
  
  completionIcon: {
    fontSize: 18,
    color: '#FFF'
  },
  
  targetNoteHeader: {
    flexDirection: 'row',
    justifyContent: 'space-between',
    alignItems: 'center',
    marginBottom: 8
  },
  
  enhancedTargetNoteText: {
    fontSize: 20,
    fontWeight: 'bold',
    letterSpacing: 0.5
  },
  
  toleranceStateText: {
    fontSize: 12,
    fontWeight: '700',
    paddingHorizontal: 8,
    paddingVertical: 2,
    backgroundColor: 'rgba(255,255,255,0.3)',
    borderRadius: 6
  },
  
  enhancedTargetFreqText: {
    fontSize: 16,
    fontWeight: '600',
    marginBottom: 12,
    opacity: 0.9
  },
  
  enhancedFrequencyDivider: {
    height: 2,
    backgroundColor: 'transparent',
    borderTopWidth: 1,
    borderStyle: 'dashed',
    marginVertical: 8
  },
  
  enhancedCurrentFreqLabel: {
    fontSize: 16,
    fontWeight: '600',
    marginBottom: 4
  },
  
  frequencyDifferenceText: {
    fontSize: 14,
    fontWeight: '500',
    marginBottom: 12,
    opacity: 0.8
  },
  
  enhancedProgressContainer: {
    marginTop: 8,
    marginBottom: 8
  },
  
  progressTrack: {
    height: 8,
    backgroundColor: 'rgba(255,255,255,0.3)',
    borderRadius: 4,
    overflow: 'hidden',
    marginBottom: 6
  },
  
  enhancedProgressBar: {
    height: '100%',
    borderRadius: 4,
    shadowColor: '#22C55E',
    shadowOffset: { width: 0, height: 2 },
    shadowOpacity: 0.4,
    shadowRadius: 4
  },
  
  enhancedProgressText: {
    fontSize: 13,
    fontWeight: 'bold',
    textAlign: 'center',
    letterSpacing: 0.5
  },
  
  toleranceGuide: {
    flexDirection: 'row',
    alignItems: 'center',
    justifyContent: 'center',
    marginTop: 8,
    gap: 6
  },
  
  toleranceIndicator: {
    width: 20,
    height: 6,
    borderRadius: 3
  },
  
  perfectZone: {
    backgroundColor: '#22C55E',
    shadowColor: '#22C55E',
    shadowOffset: { width: 0, height: 2 },
    shadowOpacity: 0.5,
    shadowRadius: 4
  },
  
  toleranceGuideText: {
    fontSize: 11,
    fontWeight: '600',
    opacity: 0.8
  },
  
  // Particle Effects
  particleEffect: {
    position: 'absolute',
    zIndex: 1000
  },
  
  particleText: {
    fontSize: 24,
    color: '#FFD700',
    textShadowColor: 'rgba(255, 215, 0, 0.8)',
    textShadowOffset: { width: 0, height: 2 },
    textShadowRadius: 4
  },
  
  // Frequency Sparkles
  frequencySparkle: {
    position: 'absolute',
    zIndex: 999
  },
  
  sparkleText: {
    fontSize: 16,
    color: '#FFD700',
    textShadowColor: 'rgba(255, 215, 0, 0.9)',
    textShadowOffset: { width: 0, height: 1 },
    textShadowRadius: 3
  },
  
  enhancedSparkleText: {
    fontWeight: 'bold',
    textShadowOffset: { width: 0, height: 2 },
    textShadowRadius: 8,
    shadowOpacity: 0.8
  },

  // Progress Sparkles
  progressSparkle: {
    position: 'absolute',
    zIndex: 998,
    alignItems: 'center',
    justifyContent: 'center'
  },

  progressSparkleText: {
    fontWeight: 'bold',
    textShadowOffset: { width: 0, height: 1 },
    textShadowRadius: 6,
    shadowOpacity: 0.9
  },
  
  // Bottom Progress Bar
  bottomProgressContainer: {
    position: 'absolute',
    bottom: 20,
    left: '25%',
    right: '25%',
    backgroundColor: 'rgba(0, 0, 0, 0.8)',
    borderRadius: 12,
    padding: 12,
    borderWidth: 2,
    borderColor: 'rgba(59, 130, 246, 0.4)',
    shadowColor: '#3B82F6',
    shadowOffset: { width: 0, height: 4 },
    shadowOpacity: 0.3,
    shadowRadius: 8,
    elevation: 6
  },
  
  progressBarTrack: {
    height: 8,
    backgroundColor: 'rgba(255, 255, 255, 0.2)',
    borderRadius: 4,
    overflow: 'hidden',
    marginBottom: 6
  },
  
  progressBarFill: {
    height: '100%',
    borderRadius: 4,
    shadowColor: '#3B82F6',
    shadowOffset: { width: 0, height: 2 },
    shadowOpacity: 0.4,
    shadowRadius: 4
  },
  
  progressText: {
    color: '#FFF',
    fontSize: 12,
    fontWeight: '600',
    textAlign: 'center',
    letterSpacing: 0.3
  },
  
  noteProgressHeader: {
    flexDirection: 'row',
    justifyContent: 'space-between',
    alignItems: 'center',
    marginBottom: 6
  },
  
  noteProgressTitle: {
    color: '#FFF',
    fontSize: 14,
    fontWeight: 'bold',
    letterSpacing: 0.3
  },
  
  noteProgressStatus: {
    color: '#22C55E',
    fontSize: 11,
    fontWeight: '600',
    letterSpacing: 0.2
  }
})

export default TuneTrackerGame


<|MERGE_RESOLUTION|>--- conflicted
+++ resolved
@@ -584,20 +584,12 @@
     */
   }, [playDataUriWithExpo])
 
-<<<<<<< HEAD
-  // center-line checker for segments with throttling for performance
-  useEffect(() => {
-    if (!isRecording || isPaused || !targetSegments.length) return
-    let rafId = 0
-    let lastCheckTime = 0
-=======
   // center-line checker for segments — play harmonic if center lies inside a segment (score now tracked separately)
   // COMPLETELY DISABLED FOR PERFORMANCE - HARMONIC SYSTEM CAUSING LAG
   /*
   useEffect(() => {
     if (!isRecording || isPaused || !targetSegments.length) return
     let rafId = 0
->>>>>>> 22e8a972
 
     const loop = () => {
       const now = Date.now()
